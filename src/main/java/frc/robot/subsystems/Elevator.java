package frc.robot.subsystems;

import com.ctre.phoenix6.configs.TalonFXConfiguration;
import com.ctre.phoenix6.controls.Follower;
import com.ctre.phoenix6.hardware.TalonFX;
import com.ctre.phoenix6.signals.NeutralModeValue;
import edu.wpi.first.epilogue.Logged;
import edu.wpi.first.math.geometry.Pose3d;
import edu.wpi.first.math.geometry.Rotation3d;
import edu.wpi.first.math.system.plant.DCMotor;
import edu.wpi.first.math.trajectory.TrapezoidProfile;
import edu.wpi.first.math.trajectory.TrapezoidProfile.Constraints;
import edu.wpi.first.units.measure.Angle;
import edu.wpi.first.units.measure.Distance;
import edu.wpi.first.units.measure.LinearAcceleration;
import edu.wpi.first.units.measure.LinearVelocity;
import edu.wpi.first.units.measure.Mass;
import edu.wpi.first.wpilibj.RobotBase;
import edu.wpi.first.wpilibj2.command.Command;
import edu.wpi.first.wpilibj2.command.Commands;
import edu.wpi.first.wpilibj2.command.button.Trigger;
import edu.wpi.first.wpilibj2.command.sysid.SysIdRoutine;
import edu.wpi.first.wpilibj2.command.sysid.SysIdRoutine.Direction;
import frc.chargers.hardware.motorcontrol.ChargerTalonFX;
import frc.chargers.hardware.motorcontrol.Motor;
import frc.chargers.hardware.motorcontrol.SimMotor;
import frc.chargers.hardware.motorcontrol.SimMotor.SimMotorType;
import frc.chargers.utils.InputStream;
import frc.chargers.utils.PIDConstants;
import frc.chargers.utils.TunableValues.TunableNum;

import static edu.wpi.first.units.Units.*;
import static edu.wpi.first.wpilibj2.command.button.RobotModeTriggers.disabled;
import static frc.chargers.utils.UtilMethods.tryUntilOk;
import static monologue.Monologue.GlobalLog;

public class Elevator extends StandardSubsystem {
	private static final double GEAR_RATIO = 54.0 / 8.0;
	private static final Distance DRUM_RADIUS = Inches.of(2.0);
	private static final Mass ELEVATOR_MASS = Kilograms.of(0.05);
	private static final LinearVelocity MAX_LINEAR_VEL = MetersPerSecond.of(6.0);
	private static final LinearAcceleration MAX_LINEAR_ACCEL = MetersPerSecondPerSecond.of(6.0);
	private static final Angle TOLERANCE = Degrees.of(0.5);
	private static final Distance COG_LOW_BOUNDARY = Meters.of(0.2);
	private static final double ELEVATOR_KP = 7.0;
	private static final double ELEVATOR_KD = 0.1;
	private static final TalonFXConfiguration ELEVATOR_CONFIG = new TalonFXConfiguration();
	private static final int LEFT_MOTOR_ID = 5;
	private static final int RIGHT_MOTOR_ID = 6;

	static {
		ELEVATOR_CONFIG.CurrentLimits.StatorCurrentLimitEnable = true;
		ELEVATOR_CONFIG.CurrentLimits.StatorCurrentLimit = 60;
		ELEVATOR_CONFIG.MotorOutput.NeutralMode = NeutralModeValue.Brake;
	}
<<<<<<< HEAD

	private static class RealElevatorMotor extends ChargerTalonFX {
		public RealElevatorMotor() {
=======
	
	/**
	 * A controller for the leader and follower motors of the elevator.
	 * The left motor is the leader, while the right motor is the follower.
	 */
	private static class ElevatorMotorGroup extends ChargerTalonFX {
		private final TalonFX follower = new TalonFX(RIGHT_MOTOR_ID);
		
		public ElevatorMotorGroup(Elevator elevator) {
>>>>>>> e0174a22
			super(LEFT_MOTOR_ID, true, ELEVATOR_CONFIG);
			tryUntilOk(follower, () -> follower.getConfigurator().apply(ELEVATOR_CONFIG, 0.01));
<<<<<<< HEAD

			disabled()
					.onTrue(Commands.runOnce(() -> {
						var newConfig = ELEVATOR_CONFIG.MotorOutput.withNeutralMode(NeutralModeValue.Coast);
						super.baseApi.getConfigurator().apply(newConfig);
						follower.getConfigurator().apply(newConfig);
					}))
					.onFalse(Commands.runOnce(() -> {
						var newConfig = ELEVATOR_CONFIG.MotorOutput.withNeutralMode(NeutralModeValue.Brake);
						super.baseApi.getConfigurator().apply(newConfig);
						follower.getConfigurator().apply(newConfig);
					}));
		}
	}

	@Logged
	private final Motor leaderMotor;
=======
			follower.setControl(new Follower(LEFT_MOTOR_ID, false));
			
			disabled()
				.onTrue(Commands.runOnce(() -> super.baseApi.setNeutralMode(NeutralModeValue.Coast)))
				.onFalse(Commands.runOnce(() -> super.baseApi.setNeutralMode(NeutralModeValue.Brake)));
			
			elevator.followerMotorLogger = () -> {
				GlobalLog.log("elevator/follower/tempCelsius", follower.getDeviceTemp().getValueAsDouble());
				GlobalLog.log("elevator/follower/current", follower.getStatorCurrent().getValueAsDouble());
			};
		}
	}
	
>>>>>>> e0174a22
	// convert to angular constraints
	private final TrapezoidProfile trapezoidProfile = new TrapezoidProfile(
		new Constraints(
			MAX_LINEAR_VEL.in(MetersPerSecond) / DRUM_RADIUS.in(Meters),
			MAX_LINEAR_ACCEL.in(MetersPerSecondPerSecond) / DRUM_RADIUS.in(Meters)
		)
	);
	private TrapezoidProfile.State profileState = new TrapezoidProfile.State();
	private final TunableNum kPTunable = new TunableNum("elevator/kP", ELEVATOR_KP);
	private final TunableNum kDTunable = new TunableNum("elevator/kD", ELEVATOR_KD);
	private Runnable followerMotorLogger = () -> {};
	private final SysIdRoutine sysIdRoutine;
	
	@Logged private final Motor leaderMotor;
	@Logged public final Trigger movingUp;
	@Logged public final Trigger readyForMovement;
	
	public Elevator() {
		this(true);
	}

	// package-private; for unit tests
	Elevator(boolean simulateGravity) {
		log("init", true);
		if (RobotBase.isSimulation()) {
			leaderMotor = new SimMotor(
				SimMotorType.elevator(DCMotor.getKrakenX60(2), ELEVATOR_MASS, simulateGravity),
				null
			);
		} else {
<<<<<<< HEAD
			leaderMotor = new ChargerTalonFX(LEFT_MOTOR_ID, true, null);
		}

=======
			leaderMotor = new ElevatorMotorGroup(this);
		}
		leaderMotor.encoder().setPositionReading(Radians.zero());
		movingUp = new Trigger(() -> leaderMotor.encoder().velocityRadPerSec() > 0.1);
		readyForMovement = movingUp.negate().and(() -> extensionHeight() < COG_LOW_BOUNDARY.in(Meters));
>>>>>>> e0174a22
		sysIdRoutine = new SysIdRoutine(
				new SysIdRoutine.Config(
						null, null, null,
						state -> log("sysIdRoutineState", state.toString())
				),
				new SysIdRoutine.Mechanism(
						voltage -> leaderMotor.setVoltage(voltage.in(Volts)),
						null,
						this,
						"Elevator routine"
				)
		);
		setMotorCommonConfig();
		kPTunable.changed().or(kDTunable.changed())
				.onTrue(Commands.runOnce(this::setMotorCommonConfig));
	}

	private void setMotorCommonConfig() {
		leaderMotor.setControlsConfig(
				Motor.ControlsConfig.EMPTY
						.withGearRatio(GEAR_RATIO)
						.withPositionPID(new PIDConstants(kPTunable.get(), 0.0, kDTunable.get()))
		);
	}

	@Logged
	public double extensionHeight() {
		return leaderMotor.encoder().positionRad() * DRUM_RADIUS.in(Meters);
	}

	public Command setPowerCmd(InputStream controllerInput) {
		return this.run(() -> leaderMotor.setVoltage(controllerInput.get() * 12))
			       .withName("SetPowerCmd(Elevator)");
	}
	
	public Command syncStateCmd() {
		return Commands.runOnce(() -> profileState = new TrapezoidProfile.State(extensionHeight(), 0))
			       .withName("SyncStateCmd(Elevator)");
	}

	public Command moveToHeightCmd(Distance targetHeight) {
		log("targetHeight", targetHeight);
		var radiansTarget = targetHeight.in(Meters) / DRUM_RADIUS.in(Meters);
		var goalState = new TrapezoidProfile.State(radiansTarget, 0.0);
<<<<<<< HEAD
		return this.run(() -> {
			profileState = trapezoidProfile.calculate(0.02, profileState, goalState);
			log("motionProfileState/positionRad", profileState.position);
			leaderMotor.moveToPosition(profileState.position);
		}).until(
				() -> Math.abs(radiansTarget - leaderMotor.encoder().positionRad()) < TOLERANCE.in(Radians)
		);
=======
		return syncStateCmd().andThen(
			this.run(() -> {
				profileState = trapezoidProfile.calculate(0.02, profileState, goalState);
				log("motionProfileState/positionRad", profileState.position);
				leaderMotor.moveToPosition(profileState.position);
			}).until(() -> Math.abs(radiansTarget - leaderMotor.encoder().positionRad()) < TOLERANCE.in(Radians))
		).withName("MoveToHeightCmd");
>>>>>>> e0174a22
	}

	public Command passiveLiftCmd(Distance maxHeight) {
		return this.run(() -> leaderMotor.setVoltage(1))
				.until(() -> Math.abs(extensionHeight() - maxHeight.in(Meters)) < 0.1)
				.andThen(stopCmd())
				.withName("PassiveLiftCmd");
	}

	@Override
	public Command stopCmd() {
		return this.runOnce(() -> leaderMotor.setVoltage(0)).withName("StopCmd(Elevator)");
	}

	public Command sysIdCmd() {
		return sysIdRoutine.quasistatic(Direction.kForward).andThen(
<<<<<<< HEAD
				sysIdRoutine.quasistatic(Direction.kReverse),
				sysIdRoutine.dynamic(Direction.kForward),
				sysIdRoutine.dynamic(Direction.kReverse)
		);
=======
			sysIdRoutine.quasistatic(Direction.kReverse),
			sysIdRoutine.dynamic(Direction.kForward),
			sysIdRoutine.dynamic(Direction.kReverse)
        ).withName("ElevatorSysId");
	}
	
	@Override
	public void periodic() {
		followerMotorLogger.run();
		// logs relative positions for advantagescope visualization
		double currentHeight = extensionHeight();
		log("stage1Position", Pose3d.kZero);
		log("stage2Position", new Pose3d(0, 0, Math.max(currentHeight - 0.4, 0.0), Rotation3d.kZero));
		log("stage3Position", new Pose3d(0, 0, currentHeight, Rotation3d.kZero));
>>>>>>> e0174a22
	}

	@Override
	public void close() {
		leaderMotor.close();
	}
}<|MERGE_RESOLUTION|>--- conflicted
+++ resolved
@@ -53,11 +53,6 @@
 		ELEVATOR_CONFIG.CurrentLimits.StatorCurrentLimit = 60;
 		ELEVATOR_CONFIG.MotorOutput.NeutralMode = NeutralModeValue.Brake;
 	}
-<<<<<<< HEAD
-
-	private static class RealElevatorMotor extends ChargerTalonFX {
-		public RealElevatorMotor() {
-=======
 	
 	/**
 	 * A controller for the leader and follower motors of the elevator.
@@ -67,28 +62,8 @@
 		private final TalonFX follower = new TalonFX(RIGHT_MOTOR_ID);
 		
 		public ElevatorMotorGroup(Elevator elevator) {
->>>>>>> e0174a22
 			super(LEFT_MOTOR_ID, true, ELEVATOR_CONFIG);
 			tryUntilOk(follower, () -> follower.getConfigurator().apply(ELEVATOR_CONFIG, 0.01));
-<<<<<<< HEAD
-
-			disabled()
-					.onTrue(Commands.runOnce(() -> {
-						var newConfig = ELEVATOR_CONFIG.MotorOutput.withNeutralMode(NeutralModeValue.Coast);
-						super.baseApi.getConfigurator().apply(newConfig);
-						follower.getConfigurator().apply(newConfig);
-					}))
-					.onFalse(Commands.runOnce(() -> {
-						var newConfig = ELEVATOR_CONFIG.MotorOutput.withNeutralMode(NeutralModeValue.Brake);
-						super.baseApi.getConfigurator().apply(newConfig);
-						follower.getConfigurator().apply(newConfig);
-					}));
-		}
-	}
-
-	@Logged
-	private final Motor leaderMotor;
-=======
 			follower.setControl(new Follower(LEFT_MOTOR_ID, false));
 			
 			disabled()
@@ -102,7 +77,6 @@
 		}
 	}
 	
->>>>>>> e0174a22
 	// convert to angular constraints
 	private final TrapezoidProfile trapezoidProfile = new TrapezoidProfile(
 		new Constraints(
@@ -133,17 +107,11 @@
 				null
 			);
 		} else {
-<<<<<<< HEAD
-			leaderMotor = new ChargerTalonFX(LEFT_MOTOR_ID, true, null);
-		}
-
-=======
 			leaderMotor = new ElevatorMotorGroup(this);
 		}
 		leaderMotor.encoder().setPositionReading(Radians.zero());
 		movingUp = new Trigger(() -> leaderMotor.encoder().velocityRadPerSec() > 0.1);
 		readyForMovement = movingUp.negate().and(() -> extensionHeight() < COG_LOW_BOUNDARY.in(Meters));
->>>>>>> e0174a22
 		sysIdRoutine = new SysIdRoutine(
 				new SysIdRoutine.Config(
 						null, null, null,
@@ -188,15 +156,6 @@
 		log("targetHeight", targetHeight);
 		var radiansTarget = targetHeight.in(Meters) / DRUM_RADIUS.in(Meters);
 		var goalState = new TrapezoidProfile.State(radiansTarget, 0.0);
-<<<<<<< HEAD
-		return this.run(() -> {
-			profileState = trapezoidProfile.calculate(0.02, profileState, goalState);
-			log("motionProfileState/positionRad", profileState.position);
-			leaderMotor.moveToPosition(profileState.position);
-		}).until(
-				() -> Math.abs(radiansTarget - leaderMotor.encoder().positionRad()) < TOLERANCE.in(Radians)
-		);
-=======
 		return syncStateCmd().andThen(
 			this.run(() -> {
 				profileState = trapezoidProfile.calculate(0.02, profileState, goalState);
@@ -204,7 +163,6 @@
 				leaderMotor.moveToPosition(profileState.position);
 			}).until(() -> Math.abs(radiansTarget - leaderMotor.encoder().positionRad()) < TOLERANCE.in(Radians))
 		).withName("MoveToHeightCmd");
->>>>>>> e0174a22
 	}
 
 	public Command passiveLiftCmd(Distance maxHeight) {
@@ -221,12 +179,6 @@
 
 	public Command sysIdCmd() {
 		return sysIdRoutine.quasistatic(Direction.kForward).andThen(
-<<<<<<< HEAD
-				sysIdRoutine.quasistatic(Direction.kReverse),
-				sysIdRoutine.dynamic(Direction.kForward),
-				sysIdRoutine.dynamic(Direction.kReverse)
-		);
-=======
 			sysIdRoutine.quasistatic(Direction.kReverse),
 			sysIdRoutine.dynamic(Direction.kForward),
 			sysIdRoutine.dynamic(Direction.kReverse)
@@ -241,7 +193,6 @@
 		log("stage1Position", Pose3d.kZero);
 		log("stage2Position", new Pose3d(0, 0, Math.max(currentHeight - 0.4, 0.0), Rotation3d.kZero));
 		log("stage3Position", new Pose3d(0, 0, currentHeight, Rotation3d.kZero));
->>>>>>> e0174a22
 	}
 
 	@Override
