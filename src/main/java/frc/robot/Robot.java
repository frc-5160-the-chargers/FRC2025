--- conflicted
+++ resolved
@@ -65,12 +65,8 @@
 		// logging setup(required)
 		Epilogue.bind(this);
 		Monologue.setup(this, Epilogue.getConfig());
-<<<<<<< HEAD
-		//configureDefaultLogging(Epilogue.getConfig());
-=======
 		configureDefaultLogging(Epilogue.getConfig());
 		logMetadata();
->>>>>>> e0174a22
 		// enables tuning mode
 		TunableValues.setTuningMode(true);
 		
