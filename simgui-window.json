{
  "Docking": {
    "Data": []
  },
  "MainWindow": {
    "GLOBAL": {
      "font": "Proggy Dotted",
      "fps": "120",
      "height": "1459",
      "maximized": "1",
      "style": "0",
      "userScale": "2",
      "width": "2560",
      "xpos": "0",
      "ypos": "45"
    }
  },
  "Table": {
    "0x542B5671,2": {
      "Column 0  Width": "466",
      "Column 1  Width": "555",
      "RefScale": "25"
    }
  },
  "Window": {
    "###/SmartDashboard/Alerts": {
      "Collapsed": "0",
      "Pos": "898,41",
      "Size": "446,895"
    },
    "###/SmartDashboard/AutoChooser": {
      "Collapsed": "0",
      "Pos": "38,1229",
      "Size": "469,78"
    },
    "###/SmartDashboard/SwerveDrive/fieldViz": {
      "Collapsed": "1",
      "Pos": "514,78",
      "Size": "1511,884"
    },
    "###FMS": {
      "Collapsed": "0",
      "Pos": "363,151",
      "Size": "302,304"
    },
    "###Joysticks": {
      "Collapsed": "0",
      "Pos": "348,838",
      "Size": "1516,336"
    },
    "###Keyboard 0 Settings": {
      "Collapsed": "0",
      "Pos": "898,160",
      "Size": "397,433"
    },
    "###NetworkTables": {
      "Collapsed": "0",
<<<<<<< HEAD
      "Pos": "1547,150",
      "Size": "885,299"
=======
      "Pos": "1038,253",
      "Size": "1480,1389"
>>>>>>> e0174a22
    },
    "###NetworkTables Info": {
      "Collapsed": "1",
      "Pos": "514,112",
      "Size": "1500,290"
    },
    "###Other Devices": {
      "Collapsed": "1",
      "Pos": "1990,62",
      "Size": "500,1390"
    },
    "###System Joysticks": {
      "Collapsed": "0",
      "Pos": "46,422",
      "Size": "354,362"
    },
    "###Timing": {
      "Collapsed": "0",
      "Pos": "606,504",
      "Size": "241,222"
    },
    "###field": {
      "Collapsed": "1",
      "Pos": "1665,600",
      "Size": "488,304"
    },
    "Debug##Default": {
      "Collapsed": "0",
      "Pos": "60,60",
      "Size": "400,400"
    },
    "Robot State": {
      "Collapsed": "0",
      "Pos": "95,74",
      "Size": "175,188"
    }
  }
}<|MERGE_RESOLUTION|>--- conflicted
+++ resolved
@@ -55,13 +55,8 @@
     },
     "###NetworkTables": {
       "Collapsed": "0",
-<<<<<<< HEAD
       "Pos": "1547,150",
       "Size": "885,299"
-=======
-      "Pos": "1038,253",
-      "Size": "1480,1389"
->>>>>>> e0174a22
     },
     "###NetworkTables Info": {
       "Collapsed": "1",
