{
  "Docking": {
    "Data": []
  },
  "MainWindow": {
    "GLOBAL": {
      "font": "Proggy Dotted",
      "fps": "120",
      "height": "1444",
      "maximized": "0",
      "style": "0",
      "userScale": "2",
<<<<<<< HEAD
      "width": "934",
      "xpos": "1624",
=======
      "width": "1276",
      "xpos": "1282",
>>>>>>> 24440881
      "ypos": "58"
    }
  },
  "Table": {
    "0x542B5671,2": {
      "Column 0  Width": "466",
      "Column 1  Width": "555",
      "RefScale": "25"
    }
  },
  "Window": {
    "###/SmartDashboard/Alerts": {
      "Collapsed": "1",
      "Pos": "348,41",
      "Size": "446,895"
    },
    "###/SmartDashboard/AutoChooser": {
      "Collapsed": "0",
      "Pos": "1,311",
      "Size": "469,78"
    },
    "###/SmartDashboard/SwerveDrive/fieldViz": {
      "Collapsed": "1",
      "Pos": "348,78",
      "Size": "1511,884"
    },
    "###/SmartDashboard/VisionSystemSim-main/Sim Field": {
      "Collapsed": "0",
      "Pos": "59,609",
      "Size": "1401,671"
    },
    "###FMS": {
<<<<<<< HEAD
      "Collapsed": "1",
      "Pos": "915,208",
      "Size": "495,212"
    },
    "###Joysticks": {
      "Collapsed": "0",
      "Pos": "6,891",
      "Size": "928,392"
=======
      "Collapsed": "0",
      "Pos": "379,157",
      "Size": "314,304"
    },
    "###Joysticks": {
      "Collapsed": "0",
      "Pos": "348,838",
      "Size": "1270,336"
>>>>>>> 24440881
    },
    "###Keyboard 0 Settings": {
      "Collapsed": "0",
      "Pos": "435,450",
      "Size": "397,433"
    },
    "###NetworkTables": {
<<<<<<< HEAD
      "Collapsed": "1",
      "Pos": "343,112",
      "Size": "885,484"
=======
      "Collapsed": "0",
      "Pos": "937,-12",
      "Size": "1480,1458"
>>>>>>> 24440881
    },
    "###NetworkTables Info": {
      "Collapsed": "1",
      "Pos": "322,176",
      "Size": "1500,290"
    },
    "###Other Devices": {
      "Collapsed": "1",
      "Pos": "1990,62",
      "Size": "500,1390"
    },
    "###System Joysticks": {
      "Collapsed": "0",
      "Pos": "18,497",
      "Size": "354,362"
    },
    "###Timing": {
<<<<<<< HEAD
      "Collapsed": "1",
      "Pos": "348,322",
      "Size": "241,187"
=======
      "Collapsed": "0",
      "Pos": "606,504",
      "Size": "241,257"
>>>>>>> 24440881
    },
    "###field": {
      "Collapsed": "1",
      "Pos": "915,278",
      "Size": "488,304"
    },
    "Debug##Default": {
      "Collapsed": "0",
      "Pos": "60,60",
      "Size": "400,400"
    },
    "Robot State": {
      "Collapsed": "0",
      "Pos": "95,74",
      "Size": "175,188"
    }
  }
}<|MERGE_RESOLUTION|>--- conflicted
+++ resolved
@@ -10,13 +10,8 @@
       "maximized": "0",
       "style": "0",
       "userScale": "2",
-<<<<<<< HEAD
-      "width": "934",
-      "xpos": "1624",
-=======
       "width": "1276",
       "xpos": "1282",
->>>>>>> 24440881
       "ypos": "58"
     }
   },
@@ -29,18 +24,18 @@
   },
   "Window": {
     "###/SmartDashboard/Alerts": {
-      "Collapsed": "1",
-      "Pos": "348,41",
+      "Collapsed": "0",
+      "Pos": "898,41",
       "Size": "446,895"
     },
     "###/SmartDashboard/AutoChooser": {
       "Collapsed": "0",
-      "Pos": "1,311",
+      "Pos": "27,1171",
       "Size": "469,78"
     },
     "###/SmartDashboard/SwerveDrive/fieldViz": {
       "Collapsed": "1",
-      "Pos": "348,78",
+      "Pos": "514,78",
       "Size": "1511,884"
     },
     "###/SmartDashboard/VisionSystemSim-main/Sim Field": {
@@ -49,16 +44,6 @@
       "Size": "1401,671"
     },
     "###FMS": {
-<<<<<<< HEAD
-      "Collapsed": "1",
-      "Pos": "915,208",
-      "Size": "495,212"
-    },
-    "###Joysticks": {
-      "Collapsed": "0",
-      "Pos": "6,891",
-      "Size": "928,392"
-=======
       "Collapsed": "0",
       "Pos": "379,157",
       "Size": "314,304"
@@ -67,27 +52,20 @@
       "Collapsed": "0",
       "Pos": "348,838",
       "Size": "1270,336"
->>>>>>> 24440881
     },
     "###Keyboard 0 Settings": {
       "Collapsed": "0",
-      "Pos": "435,450",
+      "Pos": "898,160",
       "Size": "397,433"
     },
     "###NetworkTables": {
-<<<<<<< HEAD
-      "Collapsed": "1",
-      "Pos": "343,112",
-      "Size": "885,484"
-=======
       "Collapsed": "0",
       "Pos": "937,-12",
       "Size": "1480,1458"
->>>>>>> 24440881
     },
     "###NetworkTables Info": {
       "Collapsed": "1",
-      "Pos": "322,176",
+      "Pos": "514,112",
       "Size": "1500,290"
     },
     "###Other Devices": {
@@ -97,24 +75,18 @@
     },
     "###System Joysticks": {
       "Collapsed": "0",
-      "Pos": "18,497",
+      "Pos": "46,422",
       "Size": "354,362"
     },
     "###Timing": {
-<<<<<<< HEAD
-      "Collapsed": "1",
-      "Pos": "348,322",
-      "Size": "241,187"
-=======
       "Collapsed": "0",
       "Pos": "606,504",
       "Size": "241,257"
->>>>>>> 24440881
     },
     "###field": {
-      "Collapsed": "1",
-      "Pos": "915,278",
-      "Size": "488,304"
+      "Collapsed": "0",
+      "Pos": "22,950",
+      "Size": "161,37"
     },
     "Debug##Default": {
       "Collapsed": "0",
